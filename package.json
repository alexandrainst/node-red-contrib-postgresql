{
  "name": "node-red-contrib-postgrestor-next",
<<<<<<< HEAD
  "version": "0.1.0",
=======
  "version": "0.0.10",
>>>>>>> 4fdfc8b7
  "scripts": {
    "ci-publish": "ci-publish",
    "test": "eslint postgrestor.js"
  },
  "description": "Yet another Node-RED node to query PostgreSQL with query parameters",
  "author": {
    "name": "Andrea Batazzi",
    "email": "andrea.batazzi@gmail.com"
  },
  "dependencies": {
    "mustache": "^4.2.0",
<<<<<<< HEAD
    "pg": "^8.6.0",
    "pg-cursor": "^2.6.0"
=======
    "pg": "^8.6.0"
>>>>>>> 4fdfc8b7
  },
  "license": "Apache",
  "repository": {
    "type": "git",
    "url": "https://github.com/andreabat/node-red-contrib-postgrestor"
  },
  "keywords": [
    "node-red",
    "postgresql",
    "postgres"
  ],
  "node-red": {
    "nodes": {
      "postgrestor": "postgrestor.js"
    }
  },
  "devDependencies": {
    "ci-publish": "^1.3.1",
    "eslint": "^7.31.0",
    "eslint-config-google": "^0.14.0"
  }
}<|MERGE_RESOLUTION|>--- conflicted
+++ resolved
@@ -1,10 +1,6 @@
 {
   "name": "node-red-contrib-postgrestor-next",
-<<<<<<< HEAD
   "version": "0.1.0",
-=======
-  "version": "0.0.10",
->>>>>>> 4fdfc8b7
   "scripts": {
     "ci-publish": "ci-publish",
     "test": "eslint postgrestor.js"
@@ -16,12 +12,8 @@
   },
   "dependencies": {
     "mustache": "^4.2.0",
-<<<<<<< HEAD
     "pg": "^8.6.0",
     "pg-cursor": "^2.6.0"
-=======
-    "pg": "^8.6.0"
->>>>>>> 4fdfc8b7
   },
   "license": "Apache",
   "repository": {
